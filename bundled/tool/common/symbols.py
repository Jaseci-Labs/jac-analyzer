import os
from pathlib import Path
from typing import List

from pygls.server import LanguageServer
from lsprotocol.types import (
    TextDocumentItem,
    SymbolInformation,
    SymbolKind,
    Range,
    Position,
    Location,
    DocumentSymbol,
)

from jaclang.compiler.workspace import Workspace
from jaclang.compiler.absyntree import (
    AstNode,
    Ability,
    Architype,
    HasVar,
    ParamVar,
    AbilityDef,
    EnumDef,
    ArchDef,
    IfStmt,
    ElseStmt,
    ElseIf,
    ElseStmt,
    WhileStmt,
    WithStmt,
    IterForStmt,
    InForStmt,
    ModuleCode,
    AstImplOnlyNode,
)
from jaclang.compiler.symtable import SymbolTable, Symbol as JSymbol

OFFSET = 1


def fill_workspace(ls: LanguageServer) -> None:
    ls.jlws = Workspace(path=ls.workspace.root_path)
    for mod_path, mod_info in ls.jlws.modules.items():
        doc = TextDocumentItem(
            uri=f"file://{mod_path}",
            language_id="jac",
            version=0,
            text=mod_info.ir.source.code,
        )
        ls.workspace.put_document(doc)
        update_doc_tree(ls, doc.uri)
    for doc in ls.workspace.documents.values():
        update_doc_deps(ls, doc.uri)
    ls.workspace_filled = True


def update_doc_tree(ls: LanguageServer, doc_uri: str) -> None:
    doc = ls.workspace.get_text_document(doc_uri)
    try:
        doc.symbols = get_doc_symbols(ls, doc.uri)
        doc.use_symbols = get_use_symbols(ls, doc.uri)
    except Exception:
        doc.symbols = []
        doc.use_symbols = []


def update_doc_deps(ls: LanguageServer, doc_uri: str) -> None:
    doc = ls.workspace.get_text_document(doc_uri)
    doc_url = doc.uri.replace("file://", "")
    doc.dependencies = {}

    jlws_imports = ls.jlws.get_dependencies(doc_url)
    imports = [
        {
            "path": f"{Path(doc_url).parent.joinpath(i.path_str.replace('.', os.sep))}.jac",
            "is_jac_import": i.parent.lang.tag.value == "jac",
            "line": i.loc.first_line,
            "uri": f"file://{Path(doc_url).parent.joinpath(i.path_str.replace('.', os.sep))}.jac",
        }
        for i in jlws_imports
    ]

    ls.dep_table[doc_url] = [s for s in imports if s["is_jac_import"]]
    for dep in imports:
        if dep["is_jac_import"]:
            dep_doc = ls.workspace.get_text_document(dep["uri"])
            if not hasattr(dep_doc, "symbols"):
                update_doc_tree(ls, dep_doc.uri)
            doc.dependencies[dep["path"]] = {"symbols": dep_doc.symbols}
        else:
            # TODO: Add support for python file imports
            pass


class Symbol:
    def __init__(
        self,
        node: SymbolTable | AstNode | JSymbol,
        doc_uri: str,
        is_use: "Symbol" = None,
    ):
        if isinstance(node, SymbolTable):
            self.sym_tab = node
        self.is_use = is_use
        self.node = (
            node.owner
            if isinstance(node, SymbolTable)
            else node.decl
            if isinstance(node, JSymbol)
            else node
        )
        self.doc_uri = doc_uri

    @property
    def do_skip(self):
<<<<<<< HEAD
        return isinstance(self.node, (IfStmt, ElseStmt, ElseIf, WhileStmt, WithStmt, IterForStmt, InForStmt))
    
    ''''
    When there's an include, file will have the AST nodes from the included file.
    For sementic higlighting, hover information etc.. we don't need this nodes to be included..
    so we need to keep track of the origin file of the node.
    '''
    @property
    def node_origin_file(self):
        return f"file://{os.path.join(os.getcwd(), self.node.loc.mod_path)}" 
=======
        return isinstance(
            self.node, (IfStmt, ElseStmt, WhileStmt, WithStmt, IterForStmt, InForStmt)
        )
>>>>>>> f38ea11a

    @property
    def sym_name(self):
        return self.node.sym_name

    @property
    def ws_symbol(self):
        return self.node.sym_link

    @property
    def sym_type(self):
        if self.is_use:
            return self.is_use.sym_type
        return str(self.node.sym_type)

    @property
    def sym_doc(self):
        try:
            return self.ws_symbol.decl.doc.value[3:-3]
        except Exception:
            return ""

    @property
    def instance_symbols(self):
        symbols: List[Symbol] = []
        if hasattr(self, "sym_tab"):
            for sym in self.sym_tab.tab.values():
                if str(sym.sym_type) != "var":
                    continue
                symbols.append(Symbol(sym, self.doc_uri))
        return symbols

    @property
    def defn_loc(self):
        if self.is_use is None and self.sym_type != "impl":
            return None
        defn_node = (
            self.ws_symbol.decl.decl_link
            if self.sym_type == "impl"
            else self.ws_symbol.decl
        )
        return Location(
            uri=f"file://{os.path.join(os.getcwd(), defn_node.loc.mod_path)}",
            range=Range(
                start=Position(
                    line=defn_node.sym_name_node.loc.first_line - OFFSET,
                    character=defn_node.sym_name_node.loc.col_start - OFFSET,
                ),
                end=Position(
                    line=defn_node.sym_name_node.loc.last_line - OFFSET,
                    character=defn_node.sym_name_node.loc.col_end - OFFSET,
                ),
            ),
        )

    @property
    def sym_info(self):
        return SymbolInformation(
            name=self.sym_name,
            kind=self._get_symbol_kind(self.sym_type),
            location=Location(
                uri=self.doc_uri,
                range=Range(
                    start=Position(
                        line=self.node.sym_name_node.loc.first_line - OFFSET,
                        character=self.node.sym_name_node.loc.col_start - OFFSET,
                    ),
                    end=Position(
                        line=self.node.sym_name_node.loc.last_line - OFFSET,
                        character=self.node.sym_name_node.loc.col_end - OFFSET,
                    ),
                ),
            ),
        )

    @property
    def doc_sym(self):
        return DocumentSymbol(
            name=self.sym_name,
            kind=self.sym_info.kind,
            range=Range(
                start=Position(
                    line=self.node.loc.first_line - OFFSET,
                    character=self.node.loc.col_start - OFFSET,
                ),
                end=Position(
                    line=self.node.loc.last_line - OFFSET,
                    character=self.node.loc.col_end - OFFSET,
                ),
            ),
            selection_range=self.sym_info.location.range,
            detail=self.sym_doc,
            children=self._get_children_doc_sym(),
        )

    @property
    def impl_loc(self):
        try:
            ws_symbol = self.is_use.ws_symbol if self.is_use else self.ws_symbol
            if isinstance(ws_symbol.decl.body, AstImplOnlyNode):
                return Location(
                    uri=f"file://{os.path.join(os.getcwd(), ws_symbol.decl.body.loc.mod_path)}",
                    range=Range(
                        start=Position(
                            line=ws_symbol.decl.body.loc.first_line - OFFSET,
                            character=ws_symbol.decl.body.loc.col_start - OFFSET,
                        ),
                        end=Position(
                            line=ws_symbol.decl.body.loc.last_line - OFFSET,
                            character=ws_symbol.decl.body.loc.col_end - OFFSET,
                        ),
                    ),
                )
        except Exception:
            return None

    @property
    def semantic_token(self):
        location = self.location
        token = [
            location.range.start.line,  # deltaLine
            location.range.start.character,  # deltaStart
            len(self.sym_name),  # length
            self._get_token_type(self.sym_type),  # tokenType
            self._get_token_modifier(self.sym_type),  # tokenModifiers
        ]
        return token

    @property
    def location(self):
        return self.sym_info.location

    @property
    def children(self):
        if hasattr(self, "sym_tab"):
            yield from self._yield_direct_children_symbol(self.sym_tab.tab.values())
            for symbol_tab in self.sym_tab.kid:
                yield from self._yield_nested_block_children(symbol_tab)
<<<<<<< HEAD
=======

        if isinstance(self.node, Architype):
            vars = self.node.get_all_sub_nodes(HasVar)
        elif isinstance(self.node, Ability):
            vars = self.node.get_all_sub_nodes(ParamVar)
        else:
            vars = []

        for var in vars:
            yield Symbol(var, self.doc_uri)

    def _yield_nested_block_children(self, kid_sym_tab):
        if isinstance(
            kid_sym_tab,
            (IfStmt, ElseStmt, WhileStmt, WithStmt, IterForStmt),
        ):
            yield from self._yield_direct_children_symbol(kid_sym_tab.tab.values())
        else:
            yield Symbol(kid_sym_tab, self.doc_uri)
>>>>>>> f38ea11a

    def _yield_direct_children_symbol(self, symbols):
        for sym in symbols:
            yield Symbol(sym, self.doc_uri)            

<<<<<<< HEAD
    def _yield_nested_block_children(self, kid_sym_tab):
        if isinstance(
            kid_sym_tab.owner,
            (InForStmt, 
            IfStmt,
            ElseStmt,
            ElseIf,
            WhileStmt, 
            WithStmt, 
            IterForStmt, 
            AbilityDef, 
            EnumDef, 
            ArchDef,   
            Ability,
            Architype,
            HasVar,
            ParamVar),
        ):
            for kid_sym in kid_sym_tab.tab.values():
                kid_symbol = Symbol(kid_sym, self.doc_uri)
                yield kid_symbol
            for kid_sym in kid_sym_tab.uses:
                if hasattr(kid_sym, "name") and kid_sym.name == "NAME":
                    yield Symbol(kid_sym, self.doc_uri)                 
        kid_symbol = Symbol(kid_sym_tab, self.doc_uri)
        yield kid_symbol       

=======
>>>>>>> f38ea11a
    def uses(self, ls: LanguageServer) -> List["Symbol"]:
        for mod_url in ls.jlws.modules.keys():
            for x in ls.jlws.get_uses(mod_url):
                try:
                    if x.sym_link == self.ws_symbol:
                        yield Symbol(x, f"file://{mod_url}", is_use=self)
                except Exception:
                    continue

    def _get_children_doc_sym(self):
        children = []
        for kid_symbol in self.children:
            try:
                children.append(kid_symbol.doc_sym)
            except Exception:
                pass
        return children

    @staticmethod
    def _get_symbol_kind(sym_type: str) -> SymbolKind:
        sym_type_map = {
            "mod": SymbolKind.Module,
            "mod_var": SymbolKind.Variable,
            "var": SymbolKind.Variable,
            "immutable": SymbolKind.Variable,
            "ability": SymbolKind.Function,
            "object": SymbolKind.Class,
            "node": SymbolKind.Class,
            "edge": SymbolKind.Class,
            "walker": SymbolKind.Class,
            "enum": SymbolKind.Enum,
            "test": SymbolKind.Function,
            "type": SymbolKind.TypeParameter,
            "impl": SymbolKind.Method,
            "field": SymbolKind.Field,
            "method": SymbolKind.Method,
            "constructor": SymbolKind.Constructor,
            "enum_member": SymbolKind.EnumMember,
        }
        return sym_type_map.get(sym_type, SymbolKind.Variable)

    @staticmethod
    def _get_token_type(sym_type: str) -> int:
        sym_type_map = {
            "mod": 14,
            "mod_var": 7,
            "var": 7,
            "immutable": 7,
            "ability": 11,
            "object": 1,
            "node": 1,
            "edge": 1,
            "walker": 1,
            "enum": 2,
            "test": 11,
            "type": 5,
            "impl": 12,
            "field": 8,
            "method": 12,
            "constructor": 12,
            "enum_member": 9,
        }
        return sym_type_map.get(sym_type, 14)

    @staticmethod
    def _get_token_modifier(sym_type: str) -> int:
        # TODO: Add support for modifiers
        return 0

    def __repr__(self) -> str:
        return f"Symbol({self.sym_name}:{self.sym_type} Location:{self.location.range} {f'Use of {self.is_use.sym_name}' if self.is_use is not None else ''})"


def get_doc_symbols(ls: LanguageServer, doc_uri: str) -> List[Symbol]:
    symbols: List[Symbol] = []
    doc_url = doc_uri.replace("file://", "")
    module = ls.jlws.modules[doc_url]
    for sym_tab in module.ir.sym_tab.kid:
        if isinstance(sym_tab.owner, ModuleCode):
            continue
        symbols.append(Symbol(sym_tab, doc_uri))
    for sym in module.ir.sym_tab.tab.values():
        if str(sym.sym_type) != "var" or sym.decl.loc.first_line == 0:
            continue
        symbols.append(Symbol(sym, doc_uri))
    return symbols


def get_use_symbols(ls: LanguageServer, doc_uri: str) -> List[Symbol]:
    symbols: List[Symbol] = []
    doc_url = doc_uri.replace("file://", "")
    module = ls.jlws.modules[doc_url]
    for sym_tab in module.ir.sym_tab.uses:
        if sym_tab.name != "NAME":
            continue
        symbols.append(Symbol(sym_tab, doc_uri))
    return symbols


def get_symbol_by_name(
    name: str, symbol_list: List[Symbol], sym_type: str = None
) -> Symbol:
    for symbol in symbol_list:
        if symbol.sym_name == name and not symbol.is_use:
            if sym_type:
                if symbol.sym_type == sym_type:
                    return symbol
            else:
                return symbol
            return symbol
    return None<|MERGE_RESOLUTION|>--- conflicted
+++ resolved
@@ -114,7 +114,6 @@
 
     @property
     def do_skip(self):
-<<<<<<< HEAD
         return isinstance(self.node, (IfStmt, ElseStmt, ElseIf, WhileStmt, WithStmt, IterForStmt, InForStmt))
     
     ''''
@@ -125,11 +124,6 @@
     @property
     def node_origin_file(self):
         return f"file://{os.path.join(os.getcwd(), self.node.loc.mod_path)}" 
-=======
-        return isinstance(
-            self.node, (IfStmt, ElseStmt, WhileStmt, WithStmt, IterForStmt, InForStmt)
-        )
->>>>>>> f38ea11a
 
     @property
     def sym_name(self):
@@ -268,34 +262,11 @@
             yield from self._yield_direct_children_symbol(self.sym_tab.tab.values())
             for symbol_tab in self.sym_tab.kid:
                 yield from self._yield_nested_block_children(symbol_tab)
-<<<<<<< HEAD
-=======
-
-        if isinstance(self.node, Architype):
-            vars = self.node.get_all_sub_nodes(HasVar)
-        elif isinstance(self.node, Ability):
-            vars = self.node.get_all_sub_nodes(ParamVar)
-        else:
-            vars = []
-
-        for var in vars:
-            yield Symbol(var, self.doc_uri)
-
-    def _yield_nested_block_children(self, kid_sym_tab):
-        if isinstance(
-            kid_sym_tab,
-            (IfStmt, ElseStmt, WhileStmt, WithStmt, IterForStmt),
-        ):
-            yield from self._yield_direct_children_symbol(kid_sym_tab.tab.values())
-        else:
-            yield Symbol(kid_sym_tab, self.doc_uri)
->>>>>>> f38ea11a
 
     def _yield_direct_children_symbol(self, symbols):
         for sym in symbols:
             yield Symbol(sym, self.doc_uri)            
 
-<<<<<<< HEAD
     def _yield_nested_block_children(self, kid_sym_tab):
         if isinstance(
             kid_sym_tab.owner,
@@ -323,8 +294,6 @@
         kid_symbol = Symbol(kid_sym_tab, self.doc_uri)
         yield kid_symbol       
 
-=======
->>>>>>> f38ea11a
     def uses(self, ls: LanguageServer) -> List["Symbol"]:
         for mod_url in ls.jlws.modules.keys():
             for x in ls.jlws.get_uses(mod_url):
