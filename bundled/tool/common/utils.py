--- conflicted
+++ resolved
@@ -203,7 +203,6 @@
                 yield sym
                 yield from sym.uses(ls)
 
-<<<<<<< HEAD
 def extract_current_doc_symbols(
           ls: LanguageServer,
     doc: TextDocumentItem,
@@ -212,8 +211,6 @@
 ) -> list[Symbol]:
     all_symbols = list(get_all_symbols(ls, doc, include_dep, include_impl))
     return [sym for sym in all_symbols if sym.node_origin_file == doc.uri]
-=======
->>>>>>> f38ea11a
 
 def get_cached_symbol_names(ls, doc):
     if not hasattr(doc, "cahched_symbol_names"):
