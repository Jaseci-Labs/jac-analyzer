import sys
import os
import unittest
from unittest.mock import MagicMock

from mocks import MockLanguageServer

sys.path.append(os.path.abspath(os.path.join(os.path.dirname(__file__), "..")))
from lsp_server import semantic_tokens_full  # noqa: E402
from common.symbols import fill_workspace  # noqa: E402


class TestValidate(unittest.TestCase):
    ls = MockLanguageServer("bundled/tool/tests/fixtures")
    fill_workspace(ls)

    def test_semantic_tokens_full(self):
        mock_params = MagicMock()
        mock_params.text_document.uri = "file://bundled/tool/tests/fixtures/circle.jac"
        semantic_tokens = semantic_tokens_full(self.ls, mock_params)
        print(semantic_tokens.data)
        self.assertIsNotNone(semantic_tokens)
<<<<<<< HEAD
        self.assertEqual(len(semantic_tokens.data), 190)
        # self.assertIn('[5]', semantic_tokens.data)
=======
        self.assertEqual(len(semantic_tokens.data), 890)
>>>>>>> 22eeb74e
<|MERGE_RESOLUTION|>--- conflicted
+++ resolved
@@ -20,9 +20,4 @@
         semantic_tokens = semantic_tokens_full(self.ls, mock_params)
         print(semantic_tokens.data)
         self.assertIsNotNone(semantic_tokens)
-<<<<<<< HEAD
-        self.assertEqual(len(semantic_tokens.data), 190)
-        # self.assertIn('[5]', semantic_tokens.data)
-=======
-        self.assertEqual(len(semantic_tokens.data), 890)
->>>>>>> 22eeb74e
+        self.assertEqual(len(semantic_tokens.data), 890)